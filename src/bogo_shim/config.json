{
    "LooseErrorTests": {
        "AppDataBeforeHandshake": "BoGo expects different error before vs after CCS",
        "AppDataBeforeHandshake-Empty": "Invalid record message",
        "ServerHelloBogusCipher": "Unexpected error",
        "Garbage": "Decoding error",
        "Resume-Client-CipherMismatch": "Unexpected error",
        "InvalidECDHPoint-Server": "Unexpected error",
        "NoSharedCipher": "Unexpected error",
        "NoSharedCipher-TLS13": "Unexpected error",

        "PartialFinishedWithServerHelloDone": "Unexpected record vs excess handshake data",
        "HelloRetryRequest-DuplicateCurve-TLS13": "expects 'illegal parameter' but we want to stick with 'decode error'",
        "HelloRetryRequest-DuplicateCookie-TLS13": "expects 'illegal parameter' but we want to stick with 'decode error'",
        "EncryptedExtensionsWithKeyShare-TLS13": "expects 'unsupported extension' but RFC requires 'illegal parameter'",
<<<<<<< HEAD
        "ClientSkipCertificateVerify-TLS13": "would require ambiguous error mapping"
=======
        "Resume-Client-Mismatch-TLS13-TLS12-TLS": "server requests a downgrade to TLS 1.2, echoing the random session ID during a TLS 1.3 resumption. => error mapping conflict"
>>>>>>> af884960
    },

    "DisabledTests": {
        "*TLS1": "No TLS 1.0",
        "*-TLS1-*": "No TLS 1.0",
        "*-TLS10-*": "No TLS 1.0",
        "TLS1-*": "No TLS 1.0",
        "VersionNegotiation*-TLS": "No TLS 1.0",
        "VersionNegotiation*-DTLS": "No DTLS 1.0",

        "*TLS11": "No TLS 1.1",
        "*-TLS11-*": "No TLS 1.1",
        "TLS11-*": "No TLS 1.1",

        "CBCRecordSplitting*": "No need to split CBC records in TLS 1.2",

        "*SCSV*": "SCSV is meaningless without TLS 1.0/1.1 support",

        "AllExtensions-*": "Not all extensions are implemented",

        "EchoTLS13CompatibilitySessionID": "Succeeds, but we prepend a TLS 1.3 CCS and BoGo doesn't like that",

        "Client-RejectJDK11DowngradeRandom": "We don't implement this workaround",
        "ExportTrafficSecrets-*": "Exporting traffic secrets is not implemented",
        "TooManyChangeCipherSpec-Client-TLS13": "Limits on the number of CCS are not implemented",
        "TooManyKeyUpdates": "Limits on the number of KeyUpdates are not implemented",

        "TLS12SessionID-TLS13": "We don't offer TLS 1.3 when a TLS 1.2 session was found",
        "Ticket-Forbidden-TLS13": "We don't offer TLS 1.3 when a TLS 1.2 session was found",
        "Resume-Client-NoResume-TLS12-TLS13-TLS": "We don't offer TLS 1.3 when a TLS 1.2 session was found",
        "Resume-Client-Mismatch-TLS12-TLS13-TLS": "We don't offer TLS 1.3 when a TLS 1.2 session was found",

        "KeyUpdate-FromServer": "No TLS 1.3 server, yet",
        "FragmentedClientVersion": "No TLS 1.3 server, yet",
        "DelegatedCredentials*": "No TLS 1.3 server, yet",
        "IgnoreClientVersionOrder": "No TLS 1.3 server, yet",
        "Resume-Server-OmitPSKsOnSecondClientHello": "No TLS 1.3 server, yet",
        "PartialClientFinishedWithSecondClientHello": "No TLS 1.3 server, yet",
        "Server-JDK11*": "No TLS 1.3 server, yet",

        "CertCompression*-TLS13": "No TLS 1.3 server, yet",
        "DuplicateKeyShares-TLS13": "No TLS 1.3 server, yet",
        "ECDSACurveMismatch-Sign-TLS13": "No TLS 1.3 server, yet",
        "MinimumVersion-Server*-TLS13*": "No TLS 1.3 server, yet",
        "Resume-Server*TLS13*": "No TLS 1.3 server, yet",
        "Resume-Server-*": "No TLS 1.3 server, yet",
        "Server-Sign-*-TLS13": "No TLS 1.3 server, yet",
        "Server-Verify-*-TLS13": "No TLS 1.3 server, yet",
        "Server-VerifyDefault-*-TLS13": "No TLS 1.3 server, yet",

        "TLS-TLS13-*-server": "No TLS 1.3 server, yet",
        "TLS13-Server-*": "No TLS 1.3 server, yet",
        "TLS13-*-Server*": "No TLS 1.3 server, yet",
        "*-Server-TLS13": "No TLS 1.3 server, yet",
        "*-TLS13-Server": "No TLS 1.3 server, yet",
        "RSAKeyUsage-Server-*-TLS13": "No TLS 1.3 server, yet",

        "ExportKeyingMaterial-Server-HalfRTT-TLS13": "No TLS 1.3 server, yet",
        "ExtraClientEncryptedExtension-TLS-TLS13": "No TLS 1.3 server, yet",
        "ExtraCompressionMethods-TLS13": "No TLS 1.3 server, yet",
        "LooseInitialRecordVersion-TLS13": "No TLS 1.3 server, yet",
        "NoSupportedCurves-TLS13": "No TLS 1.3 server, yet",
        "RequireAnyClientCertificate-TLS13": "No TLS 1.3 server, yet",
        "SecondClientHelloMissingKeyShare-TLS13": "No TLS 1.3 server, yet",
        "SecondClientHelloWrongCurve-TLS13": "No TLS 1.3 server, yet",
        "SendExtensionOnClientCertificate-TLS13": "No TLS 1.3 server, yet",
        "ServerAuth-NoFallback-TLS13": "No TLS 1.3 server, yet",
        "ServerSkipCertificateVerify-TLS13": "No TLS 1.3 server, yet",
        "SkipClientCertificate-TLS13": "No TLS 1.3 server, yet",
        "TLS13-NoTicket-NoMint": "No TLS 1.3 server, yet",
        "TrailingKeyShareData-TLS13": "No TLS 1.3 server, yet",
        "UnexpectedClientEncryptedExtensions-TLS-TLS13": "No TLS 1.3 server, yet",
        "UnknownCipher-TLS13": "No TLS 1.3 server, yet",
        "VersionTolerance-TLS13": "No TLS 1.3 server, yet",
        "TLS13-TicketAgeSkew-*": "No TLS 1.3 server, yet",

        "*EarlyData*": "No TLS 1.3 Early Data, yet",
        "TLS13-1RTT-Client-*": "No TLS 1.3 Early Data, yet",

        "SendNoClientCertificateExtensions-TLS13": "-signed-cert-timestamps currently not supported in the shim",
        "KeyUpdate-RequestACK-UnfinishedWrite": "-read-with-unfinished-write currently not supported in the shim",

        "NoExportEarlyKeyingMaterial*": "No TLS 1.3",
        "EarlyDataEnabled*": "No TLS 1.3",
        "TLS-ECH*": "No ECH support",
        "ECH*": "No ECH support",

        "DuplicateCertCompressionExt*": "No support for 1.3 cert compression extension",

        "SupportedVersionSelection-TLS12": "We just ignore the version extension in this case",

        "Downgrade-*-Client-Ignore": "Not possible to ignore downgrade indicator",
        "Downgrade-TLS12-*": "Not a downgrade when we don't support v1.3",

        "Agree-Digest-SHA1": "No SHA-1 in TLS 1.2",
        "ServerAuth-SHA1-Fallback-*": "No SHA-1 in TLS 1.2",
        "*-InvalidSignature-*_SHA1-TLS12": "No SHA-1 in TLS 1.2",
        "*-Sign-*_SHA1-TLS12": "No SHA-1 in TLS 1.2",
        "*-Sign-Negotiate-*_SHA1-TLS12": "No SHA-1 in TLS 1.2",
        "*-VerifyDefault-*_SHA1-TLS12": "No SHA-1 in TLS 1.2",
        "*-Verify-*_SHA1-TLS12": "No SHA-1 in TLS 1.2",

        "*QUIC*": "No QUIC",
        "ALPS*": "No ALPS",

        "EarlyData-Reject0RTT*": "No support for 0RTT",
        "PartialEndOfEarlyDataWithClientHello": "No support for 0RTT",

        "*NPN*": "No support for NPN",
        "ALPNServer-Preferred-*": "No support for NPN",
        "*-NextProtocol*": "No support for NPN",

        "*SignedCertificateTimestamp*": "No support for SCT",
        "*SCT*": "No support for SCT",
        "Renegotiation-ChangeAuthProperties": "No support for SCT",
        "UnsolicitedCertificateExtensions-*": "No support for SCT",
        "IgnoreExtensionsOnIntermediates-TLS13": "No support for SCT",
        "SendNoExtensionsOnIntermediate-TLS13": "No support for SCT",

        "CertificateVerificationSoftFail*":  "Fail, but don't fail... wtf?",

        "*NULL-SHA*": "No support for NULL ciphers",
        "*WITH_NULL*": "No support for NULL ciphers",
        "*GREASE*": "No support for GREASE",
        "*ChannelID*": "No support for ChannelID",
        "*TokenBinding*": "No support for Token Binding",
        "ClientHelloPadding": "No support for client hello padding extension",
        "TLSUnique*": "Not supported",
        "*CECPQ2*": "Not implemented",
        "PQExperimentSignal*": "Not implemented",
        "*P-224*": "P-224 not supported in TLS",
        "*V2ClientHello*": "No support for SSLv2 client hellos",
        "*Ed25519*": "Ed25519 not implemented in TLS",
        "*FalseStart*": "Botan doesn't do false start",
        "MaxSendFragment*": "Maximum fragment extension not supported",
        "ExportKeyingMaterial-EmptyContext*": "No support for empty context",

        "Peek-*": "No peek API",
        "*OldCallback*": "BoringSSL specific API test",
        "*Renegotiate-Client-Explicit*":  "BoringSSL specific API test",
        "CBCRecordSplittingPartialWrite*": "BoringSSL specific API test",
        "TicketCallback*": "BoringSSL specific API test",
        "Server-DDoS*": "BoringSSL specific API test",
        "RetainOnlySHA256-*": "BoringSSL specific API test",
        "Renegotiate-Client-UnfinishedWrite": "BoringSSL specific API test",
        "FailEarlyCallback": "BoringSSL specific API test",

        "ShimTicketRewritable": "Botan has a different ticket format",
        "Resume-Server-DeclineCrossVersion*": "Botan has a different ticket format",
        "Resume-Server-DeclineBadCipher*": "Botan has a different ticket format",
        "Resume-Server-CipherNotPreferred*": "Botan has a different ticket format",

        "TLS*-NoTicket-NoAccept": "BoGo expects that if ticket is issued stateful resumption is impossible",

        "CheckLeafCurve": "Botan doesn't care what curve an ECDSA cert uses",

        "CertificateVerificationDoesNotFailOnResume*": "Botan doesn't support reverify on resume",
        "CertificateVerificationFailsOnResume*": "Botan doesn't support reverify on resume",
        "CertificateVerificationPassesOnResume*": "Botan doesn't support reverify on resume",

        "CipherNegotiation-2": "No support for cipher equivalence classes",
        "CipherNegotiation-3": "No support for cipher equivalence classes",
        "CipherNegotiation-4": "No support for cipher equivalence classes",
        "CipherNegotiation-5": "No support for cipher equivalence classes",
        "CipherNegotiation-8": "No support for cipher equivalence classes",

        "ALPNServer-SelectEmpty-*": "Botan treats empty ALPN from callback as a decline",

        "AppDataAfterChangeCipherSpec-DTLS*": "BoringSSL DTLS drops out of order AppData, we reject",

        "Resume-Client-NoResume-TLS1-TLS11-TLS": "BoGo expects resumption attempt sends latest version",
        "Resume-Client-NoResume-TLS1-TLS12-TLS": "BoGo expects resumption attempt sends latest version",
        "Resume-Client-NoResume-TLS11-TLS12-TLS": "BoGo expects resumption attempt sends latest version",
        "Resume-Client-NoResume-TLS1-TLS12-DTLS": "BoGo expects resumption attempt sends latest version",

        "Resume-Client-Mismatch-TLS1-TLS11-TLS": "BoGo expects resumption attempt sends latest version",
        "Resume-Client-Mismatch-TLS1-TLS12-TLS": "BoGo expects resumption attempt sends latest version",
        "Resume-Client-Mismatch-TLS11-TLS12-TLS": "BoGo expects resumption attempt sends latest version",
        "Resume-Client-Mismatch-TLS1-TLS12-DTLS": "BoGo expects resumption attempt sends latest version",

        "LooseInitialRecordVersion-TLS12": "Botan is somewhat strict about the record version number",

        "CurveTest-*-Compressed*": "Point compression is supported, which BoGo doesn't expect",
        "PointFormat-*-MissingUncompressed": "Point compression is supported, which BoGo doesn't expect",

        "RSAPSSSupport-ConfigPSS-NoCerts-TLS12-*": "Needs investigation",
        "RSAPSSSupport-Default-NoCerts-TLS12-*": "Needs investigation",

        "DTLS-Retransmit*": "Shim needs timeout support",

        "DTLS-StrayRetransmitFinished-ClientFull": "Needs investigation",
        "DTLS-StrayRetransmitFinished-ServerResume": "Needs investigation",

        "SRTP-Server-IgnoreMKI-*": "Non-empty MKI is rejected (bug)",

        "Renegotiate-Client-Packed": "Packing HelloRequest with Finished loses the HelloRequest (bug)",
        "SendHalfHelloRequest*PackHandshake": "Packing HelloRequest with Finished loses the HelloRequest (bug)",

        "PartialClientFinishedWithClientHello": "Need to check for buffered messages when CCS (bug)",
        "SendUnencryptedFinished-DTLS": "Need to check for buffered messages when CCS (bug)",

        "RSAKeyUsage-*-UnenforcedTLS*": "We always enforce key usage",

        "Basic-Client-RenewTicket*" : "Needs investigation -- apparently Botan TLS 1.2 does not fully support renewing tickets after resumption?",

        "AllExtensions-Client-Permute-TLS-TLS12" : "Requires new shim flags that are NYI (as of March 2022)",
        "AllExtensions-Client-Permute-DTLS-TLS12" : "Requires new shim flags that are NYI (as of March 2022)",
        "EarlyData-WriteAfterEncryptedExtensions" : "Requires new shim flags that are NYI (as of March 2022)",
        "EarlyData-WriteAfterServerHello" : "Requires new shim flags that are NYI (as of March 2022)",
        "TLS-HintMismatch-SignatureInput" : "Requires new shim flags that are NYI (as of March 2022)",
        "TLS-HintMismatch-KeyShare" : "Requires new shim flags that are NYI (as of March 2022)",
        "TLS-HintMismatch-HandshakerHelloRetryRequest" : "Requires new shim flags that are NYI (as of March 2022)",
        "TLS-HintMismatch-ShimHelloRetryRequest" : "Requires new shim flags that are NYI (as of March 2022)",
        "TLS-HintMismatch-SignatureAlgorithm" : "Requires new shim flags that are NYI (as of March 2022)",
        "TLS-HintMismatch-NoTickets1" : "Requires new shim flags that are NYI (as of March 2022)",
        "TLS-HintMismatch-NoTickets2" : "Requires new shim flags that are NYI (as of March 2022)",
        "TLS-HintMismatch-Version2" : "Requires new shim flags that are NYI (as of March 2022)",
        "TLS-HintMismatch-CertificateRequest" : "Requires new shim flags that are NYI (as of March 2022)",
        "TLS-HintMismatch-CertificateCompression-HandshakerOnly" : "Requires new shim flags that are NYI (as of March 2022)",
        "TLS-HintMismatch-CertificateCompression-ShimOnly" : "Requires new shim flags that are NYI (as of March 2022)",
        "TLS-HintMismatch-CertificateCompression-AlgorithmMismatch" : "Requires new shim flags that are NYI (as of March 2022)",
        "TLS-HintMismatch-CertificateCompression-InputMismatch" : "Requires new shim flags that are NYI (as of March 2022)",
        "TLS-HintMismatch-Version1" : "Requires new shim flags that are NYI (as of March 2022)"

  }
}<|MERGE_RESOLUTION|>--- conflicted
+++ resolved
@@ -13,11 +13,8 @@
         "HelloRetryRequest-DuplicateCurve-TLS13": "expects 'illegal parameter' but we want to stick with 'decode error'",
         "HelloRetryRequest-DuplicateCookie-TLS13": "expects 'illegal parameter' but we want to stick with 'decode error'",
         "EncryptedExtensionsWithKeyShare-TLS13": "expects 'unsupported extension' but RFC requires 'illegal parameter'",
-<<<<<<< HEAD
-        "ClientSkipCertificateVerify-TLS13": "would require ambiguous error mapping"
-=======
+        "ClientSkipCertificateVerify-TLS13": "would require ambiguous error mapping",
         "Resume-Client-Mismatch-TLS13-TLS12-TLS": "server requests a downgrade to TLS 1.2, echoing the random session ID during a TLS 1.3 resumption. => error mapping conflict"
->>>>>>> af884960
     },
 
     "DisabledTests": {
