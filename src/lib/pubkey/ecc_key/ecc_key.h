--- conflicted
+++ resolved
@@ -92,7 +92,6 @@
       size_t estimated_strength() const override;
 
    protected:
-<<<<<<< HEAD
       /**
       * Create a public key.
       * @param dom_par EC domain parameters
@@ -109,10 +108,7 @@
       EC_PublicKey(const AlgorithmIdentifier& alg_id,
                    const std::vector<uint8_t>& key_bits);
 
-      EC_PublicKey() : m_domain_params{}, m_public_key{}, m_domain_encoding(EC_DOMPAR_ENC_EXPLICIT)
-=======
       EC_PublicKey() : m_domain_params{}, m_public_key{}, m_domain_encoding(EC_Group_Encoding::Explicit)
->>>>>>> 457415bf
       {}
 
       EC_Group m_domain_params;
