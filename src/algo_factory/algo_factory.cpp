/*
* Algorithm Factory
* (C) 2008-2010 Jack Lloyd
*
* Distributed under the terms of the Botan license
*/

#include <botan/algo_factory.h>
#include <botan/internal/algo_cache.h>
#include <botan/internal/stl_util.h>
#include <botan/engine.h>
#include <botan/exceptn.h>

#include <botan/block_cipher.h>
#include <botan/stream_cipher.h>
#include <botan/hash.h>
#include <botan/mac.h>

#include <algorithm>

namespace Botan {

namespace {

/*
* Template functions for the factory prototype/search algorithm
*/
template<typename T>
T* engine_get_algo(Engine*,
                   const SCAN_Name&,
                   Algorithm_Factory&)
   { return 0; }

template<>
BlockCipher* engine_get_algo(Engine* engine,
                             const SCAN_Name& request,
                             Algorithm_Factory& af)
   { return engine->find_block_cipher(request, af); }

template<>
StreamCipher* engine_get_algo(Engine* engine,
                              const SCAN_Name& request,
                              Algorithm_Factory& af)
   { return engine->find_stream_cipher(request, af); }

template<>
HashFunction* engine_get_algo(Engine* engine,
                              const SCAN_Name& request,
                              Algorithm_Factory& af)
   { return engine->find_hash(request, af); }

template<>
MessageAuthenticationCode* engine_get_algo(Engine* engine,
                                           const SCAN_Name& request,
                                           Algorithm_Factory& af)
   { return engine->find_mac(request, af); }

template<typename T>
const T* factory_prototype(const std::string& algo_spec,
                           const std::string& provider,
                           const std::vector<Engine*>& engines,
                           Algorithm_Factory& af,
                           Algorithm_Cache<T>* cache)
   {
   if(const T* cache_hit = cache->get(algo_spec, provider))
      return cache_hit;

   SCAN_Name scan_name(algo_spec);

   if(scan_name.cipher_mode() != "")
      return 0;

   for(u32bit i = 0; i != engines.size(); ++i)
      {
      if(provider == "" || engines[i]->provider_name() == provider)
         {
         if(T* impl = engine_get_algo<T>(engines[i], scan_name, af))
            cache->add(impl, algo_spec, engines[i]->provider_name());
         }
      }

   return cache->get(algo_spec, provider);
   }

}

/*
* Setup caches
*/
Algorithm_Factory::Algorithm_Factory()
   {
   block_cipher_cache = new Algorithm_Cache<BlockCipher>();
   stream_cipher_cache = new Algorithm_Cache<StreamCipher>();
   hash_cache = new Algorithm_Cache<HashFunction>();
   mac_cache = new Algorithm_Cache<MessageAuthenticationCode>();
   }

/*
* Delete all engines
*/
Algorithm_Factory::~Algorithm_Factory()
   {
<<<<<<< HEAD
=======
   for(auto i = engines.begin(); i != engines.end(); ++i)
      delete *i;

>>>>>>> 49ebca0d
   delete block_cipher_cache;
   delete stream_cipher_cache;
   delete hash_cache;
   delete mac_cache;

   std::for_each(engines.begin(), engines.end(), del_fun<Engine>());
   }

void Algorithm_Factory::clear_caches()
   {
   block_cipher_cache->clear_cache();
   stream_cipher_cache->clear_cache();
   hash_cache->clear_cache();
   mac_cache->clear_cache();
   }

void Algorithm_Factory::add_engine(Engine* engine)
   {
   clear_caches();
   engines.push_back(engine);
   }

/*
* Set the preferred provider for an algorithm
*/
void Algorithm_Factory::set_preferred_provider(const std::string& algo_spec,
                                               const std::string& provider)
   {
   if(prototype_block_cipher(algo_spec))
      block_cipher_cache->set_preferred_provider(algo_spec, provider);
   else if(prototype_stream_cipher(algo_spec))
      stream_cipher_cache->set_preferred_provider(algo_spec, provider);
   else if(prototype_hash_function(algo_spec))
      hash_cache->set_preferred_provider(algo_spec, provider);
   else if(prototype_mac(algo_spec))
      mac_cache->set_preferred_provider(algo_spec, provider);
   }

/*
* Get an engine out of the list
*/
Engine* Algorithm_Factory::get_engine_n(u32bit n) const
   {
   if(n >= engines.size())
      return 0;
   return engines[n];
   }

/*
* Return the possible providers of a request
* Note: assumes you don't have different types by the same name
*/
std::vector<std::string>
Algorithm_Factory::providers_of(const std::string& algo_spec)
   {
   /* The checks with if(prototype_X(algo_spec)) have the effect of
      forcing a full search, since otherwise there might not be any
      providers at all in the cache.
   */

   if(prototype_block_cipher(algo_spec))
      return block_cipher_cache->providers_of(algo_spec);
   else if(prototype_stream_cipher(algo_spec))
      return stream_cipher_cache->providers_of(algo_spec);
   else if(prototype_hash_function(algo_spec))
      return hash_cache->providers_of(algo_spec);
   else if(prototype_mac(algo_spec))
      return mac_cache->providers_of(algo_spec);
   else
      return std::vector<std::string>();
   }

/*
* Return the prototypical block cipher corresponding to this request
*/
const BlockCipher*
Algorithm_Factory::prototype_block_cipher(const std::string& algo_spec,
                                          const std::string& provider)
   {
   return factory_prototype<BlockCipher>(algo_spec, provider, engines,
                                          *this, block_cipher_cache);
   }

/*
* Return the prototypical stream cipher corresponding to this request
*/
const StreamCipher*
Algorithm_Factory::prototype_stream_cipher(const std::string& algo_spec,
                                           const std::string& provider)
   {
   return factory_prototype<StreamCipher>(algo_spec, provider, engines,
                                          *this, stream_cipher_cache);
   }

/*
* Return the prototypical object corresponding to this request (if found)
*/
const HashFunction*
Algorithm_Factory::prototype_hash_function(const std::string& algo_spec,
                                           const std::string& provider)
   {
   return factory_prototype<HashFunction>(algo_spec, provider, engines,
                                          *this, hash_cache);
   }

/*
* Return the prototypical object corresponding to this request
*/
const MessageAuthenticationCode*
Algorithm_Factory::prototype_mac(const std::string& algo_spec,
                                 const std::string& provider)
   {
   return factory_prototype<MessageAuthenticationCode>(algo_spec, provider,
                                                       engines,
                                                       *this, mac_cache);
   }

/*
* Return a new block cipher corresponding to this request
*/
BlockCipher*
Algorithm_Factory::make_block_cipher(const std::string& algo_spec,
                                     const std::string& provider)
   {
   if(const BlockCipher* proto = prototype_block_cipher(algo_spec, provider))
      return proto->clone();
   throw Algorithm_Not_Found(algo_spec);
   }

/*
* Return a new stream cipher corresponding to this request
*/
StreamCipher*
Algorithm_Factory::make_stream_cipher(const std::string& algo_spec,
                                      const std::string& provider)
   {
   if(const StreamCipher* proto = prototype_stream_cipher(algo_spec, provider))
      return proto->clone();
   throw Algorithm_Not_Found(algo_spec);
   }

/*
* Return a new object corresponding to this request
*/
HashFunction*
Algorithm_Factory::make_hash_function(const std::string& algo_spec,
                                      const std::string& provider)
   {
   if(const HashFunction* proto = prototype_hash_function(algo_spec, provider))
      return proto->clone();
   throw Algorithm_Not_Found(algo_spec);
   }

/*
* Return a new object corresponding to this request
*/
MessageAuthenticationCode*
Algorithm_Factory::make_mac(const std::string& algo_spec,
                            const std::string& provider)
   {
   if(const MessageAuthenticationCode* proto = prototype_mac(algo_spec, provider))
      return proto->clone();
   throw Algorithm_Not_Found(algo_spec);
   }

/*
* Add a new block cipher
*/
void Algorithm_Factory::add_block_cipher(BlockCipher* block_cipher,
                                         const std::string& provider)
   {
   block_cipher_cache->add(block_cipher, block_cipher->name(), provider);
   }

/*
* Add a new stream cipher
*/
void Algorithm_Factory::add_stream_cipher(StreamCipher* stream_cipher,
                                         const std::string& provider)
   {
   stream_cipher_cache->add(stream_cipher, stream_cipher->name(), provider);
   }

/*
* Add a new hash
*/
void Algorithm_Factory::add_hash_function(HashFunction* hash,
                                          const std::string& provider)
   {
   hash_cache->add(hash, hash->name(), provider);
   }

/*
* Add a new mac
*/
void Algorithm_Factory::add_mac(MessageAuthenticationCode* mac,
                                const std::string& provider)
   {
   mac_cache->add(mac, mac->name(), provider);
   }

}<|MERGE_RESOLUTION|>--- conflicted
+++ resolved
@@ -100,18 +100,13 @@
 */
 Algorithm_Factory::~Algorithm_Factory()
    {
-<<<<<<< HEAD
-=======
-   for(auto i = engines.begin(); i != engines.end(); ++i)
-      delete *i;
-
->>>>>>> 49ebca0d
    delete block_cipher_cache;
    delete stream_cipher_cache;
    delete hash_cache;
    delete mac_cache;
 
-   std::for_each(engines.begin(), engines.end(), del_fun<Engine>());
+   for(auto i = engines.begin(); i != engines.end(); ++i)
+      delete *i;
    }
 
 void Algorithm_Factory::clear_caches()
